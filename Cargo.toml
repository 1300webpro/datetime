[package]
name = "datetime"
description = "Library for date and time formatting and arithmetic"

authors = [ "ogham@bsago.me", "Hendrik Sollich <hendrik@hoodie.de>" ]
documentation = "https://docs.rs/datetime"
homepage = "https://github.com/rust-datetime/datetime"
license = "MIT"
readme = "README.md"
version = "0.4.4"

[lib]
name = "datetime"

[dependencies]
locale = "0.2"
num = "0.1"
pad = "0.1"
libc = "0.2"
iso8601 = "0.1.0"

<<<<<<< HEAD
[target.'cfg(windows)'.dependencies]
kernel32-sys = "0.2.2"
winapi = "0.2.8"
=======
[target.'cfg(target_os = "redox")'.dependencies]
redox_syscall = "0.1.29"
>>>>>>> 0dc26e2b

[dev-dependencies]
rustc-serialize = "0.3"
regex = "0.1"<|MERGE_RESOLUTION|>--- conflicted
+++ resolved
@@ -19,14 +19,14 @@
 libc = "0.2"
 iso8601 = "0.1.0"
 
-<<<<<<< HEAD
+
 [target.'cfg(windows)'.dependencies]
 kernel32-sys = "0.2.2"
 winapi = "0.2.8"
-=======
+
 [target.'cfg(target_os = "redox")'.dependencies]
 redox_syscall = "0.1.29"
->>>>>>> 0dc26e2b
+
 
 [dev-dependencies]
 rustc-serialize = "0.3"

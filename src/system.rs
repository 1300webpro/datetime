//! System-dependent functions, or anything that this library is unable to
//! do without help from the OS.

use std::ffi::OsStr;
use std::path::Path;

extern crate libc;

<<<<<<< HEAD
=======
#[cfg(target_os = "redox")]
extern crate syscall as redox_syscall;


>>>>>>> 0dc26e2b
#[cfg(any(target_os = "macos", target_os = "ios"))]
extern {
    fn gettimeofday(tp: *mut libc::timeval, tzp: *mut libc::timezone) -> libc::c_int;
}

#[cfg(all(unix, not(target_os = "macos"), not(target_os = "ios"), not(target_os = "redox")))]
extern {
    fn clock_gettime(clk_id: libc::c_int, tp: *mut libc::timespec) -> libc::c_int;
}


/// Returns the system’s current time, as a tuple of seconds elapsed since
/// the Unix epoch, and the millisecond of the second.
#[cfg(any(target_os = "macos", target_os = "ios"))]
pub unsafe fn sys_time() -> (i64, i16) {
    use std::ptr::null_mut;

    let mut tv = libc::timeval { tv_sec: 0, tv_usec: 0 };
    let _ = gettimeofday(&mut tv, null_mut());
    (tv.tv_sec, (tv.tv_usec / 1000) as i16)
}

#[cfg(windows)] use winapi::minwindef::FILETIME;
#[cfg(windows)] const HECTONANOSECS_IN_SEC: i64 = 10_000_000;
#[cfg(windows)] const HECTONANOSEC_TO_UNIX_EPOCH: i64 = 11_644_473_600 * HECTONANOSECS_IN_SEC;

/// Returns the system’s current time, as a tuple of seconds elapsed since
/// the Unix epoch, and the millisecond of the second.
#[cfg(any(target_os = "windows"))]
pub unsafe fn sys_time() -> (i64, i16) {
    use std::mem;
    use kernel32::GetSystemTimeAsFileTime;
    let mut ft = mem::zeroed();

    GetSystemTimeAsFileTime(&mut ft);
    (file_time_to_unix_seconds(&ft), (file_time_to_nsec(&ft) / 1000000) as i16)

}

#[cfg(any(target_os = "windows"))]
fn file_time_to_nsec(ft: &FILETIME) -> i32 {
    let t = file_time_as_u64(ft) as i64;
    ((t % HECTONANOSECS_IN_SEC) * 100) as i32
}

#[cfg(any(target_os = "windows"))]
fn file_time_to_unix_seconds(ft: &FILETIME) -> i64 {
    let t = file_time_as_u64(ft) as i64;
    ((t - HECTONANOSEC_TO_UNIX_EPOCH) / HECTONANOSECS_IN_SEC)
}

#[cfg(any(target_os = "windows"))]
fn file_time_as_u64(ft: &FILETIME) -> u64 {
    ((ft.dwHighDateTime as u64) << 32) | (ft.dwLowDateTime as u64)
}



/// Returns the system’s current time, as a tuple of seconds elapsed since
/// the Unix epoch, and the millisecond of the second.
#[cfg(not(any(target_os = "macos", target_os = "ios", target_os = "redox", windows)))]
pub unsafe fn sys_time() -> (i64, i16) {
    let mut tv = libc::timespec { tv_sec: 0, tv_nsec: 0 };
    let _ = clock_gettime(libc::CLOCK_REALTIME, &mut tv);
    (tv.tv_sec, (tv.tv_nsec / 1000) as i16)
}

/// Returns the system’s current time, as a tuple of seconds elapsed since
/// the Unix epoch, and the millisecond of the second.
#[cfg(target_os = "redox")]
pub fn sys_time() -> (i64, i16) {
   let mut ts = redox_syscall::TimeSpec::default();
   let realtime_clock = redox_syscall::CLOCK_REALTIME;
   let _ = redox_syscall::clock_gettime(realtime_clock, &mut ts);
   (ts.tv_sec, (ts.tv_nsec / 1000) as i16)
}

/// Attempts to determine the system’s current time zone. There’s no
/// guaranteed way to do this, so this function returns `None` if no
/// timezone could be found.
pub fn sys_timezone() -> Option<String> {
    use std::fs::read_link;

    let link = match read_link("/etc/localtime") {
        Ok(link) => link,
        Err(_) => return None,
    };

    if let Some(tz) = extract_timezone(&*link) {
        if !tz.is_empty() {
            return Some(tz);
        }
    }

    None
}

/// Given a path, returns whether a valid zoneinfo timezone name can be
/// detected at the end of that path.
fn extract_timezone(path: &Path) -> Option<String> {
    let mut bits = Vec::new();

    for pathlet in path.iter().rev().take_while(|c| is_tz_component(c)) {
        match pathlet.to_str() {
            Some(s) => bits.insert(0, s),
            None => return None,
        }
    }

    Some(bits.join("/"))
}

/// Returns whether the input string could be used as a component of a
/// zoneinfo timezone name, which in this case is whether its first
/// character is a capital letter.
fn is_tz_component(component: &OsStr) -> bool {
    if let Some(component_str) = component.to_str() {
        let first_char = component_str.chars().next().unwrap();
        first_char.is_uppercase()
    }
    else {
        false
    }
}


#[cfg(test)]
mod test {
    use super::{sys_time, extract_timezone};
    use std::path::Path;

    #[test]
    fn sanity_check() {
        assert!((0, 0) != unsafe { sys_time() })
    }

    #[test]
    fn two() {
        let timezone = extract_timezone(Path::new("/usr/share/zoneinfo/Europe/London"));
        assert_eq!(timezone, Some("Europe/London".to_string()));
    }

    #[test]
    fn one() {
        let timezone = extract_timezone(Path::new("/usr/share/zoneinfo/CST6CDT"));
        assert_eq!(timezone, Some("CST6CDT".to_string()));
    }
}<|MERGE_RESOLUTION|>--- conflicted
+++ resolved
@@ -6,13 +6,11 @@
 
 extern crate libc;
 
-<<<<<<< HEAD
-=======
+
 #[cfg(target_os = "redox")]
 extern crate syscall as redox_syscall;
 
 
->>>>>>> 0dc26e2b
 #[cfg(any(target_os = "macos", target_os = "ios"))]
 extern {
     fn gettimeofday(tp: *mut libc::timeval, tzp: *mut libc::timezone) -> libc::c_int;

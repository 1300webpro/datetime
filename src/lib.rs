--- conflicted
+++ resolved
@@ -14,19 +14,12 @@
 extern crate libc;
 extern crate num;
 extern crate pad;
-<<<<<<< HEAD
-extern crate regex;
+extern crate iso8601;
 
 #[macro_use]
 extern crate lazy_static;
-=======
-extern crate tz;
->>>>>>> a544d792
-
-extern crate iso8601;
 
 mod now;
-pub mod parse;
 pub mod zoned;
 pub mod local;
 pub mod instant;
